--- conflicted
+++ resolved
@@ -1,566 +1,562 @@
-import csv
-import datetime
-import glob
-import html
-import os
-import sys
-import traceback
-import inspect
-
-import modules.textual_inversion.dataset
-import torch
-import tqdm
-from einops import rearrange, repeat
-from ldm.util import default
-from modules import devices, processing, sd_models, shared
-from modules.textual_inversion import textual_inversion
-from modules.textual_inversion.learn_schedule import LearnRateScheduler
-from torch import einsum
-from torch.nn.init import normal_, xavier_normal_, xavier_uniform_, kaiming_normal_, kaiming_uniform_, zeros_
-
-from collections import defaultdict, deque
-from statistics import stdev, mean
-
-
-class HypernetworkModule(torch.nn.Module):
-    multiplier = 1.0
-    activation_dict = {
-        "linear": torch.nn.Identity,
-        "relu": torch.nn.ReLU,
-        "leakyrelu": torch.nn.LeakyReLU,
-        "elu": torch.nn.ELU,
-        "swish": torch.nn.Hardswish,
-        "tanh": torch.nn.Tanh,
-        "sigmoid": torch.nn.Sigmoid,
-    }
-    activation_dict.update({cls_name.lower(): cls_obj for cls_name, cls_obj in inspect.getmembers(torch.nn.modules.activation) if inspect.isclass(cls_obj) and cls_obj.__module__ == 'torch.nn.modules.activation'})
-
-    def __init__(self, dim, state_dict=None, layer_structure=None, activation_func=None, weight_init='Normal', add_layer_norm=False, use_dropout=False):
-        super().__init__()
-
-        assert layer_structure is not None, "layer_structure must not be None"
-        assert layer_structure[0] == 1, "Multiplier Sequence should start with size 1!"
-        assert layer_structure[-1] == 1, "Multiplier Sequence should end with size 1!"
-
-        linears = []
-        for i in range(len(layer_structure) - 1):
-
-            # Add a fully-connected layer
-            linears.append(torch.nn.Linear(int(dim * layer_structure[i]), int(dim * layer_structure[i+1])))
-
-            # Add an activation func
-            if activation_func == "linear" or activation_func is None:
-                pass
-            elif activation_func in self.activation_dict:
-                linears.append(self.activation_dict[activation_func]())
-            else:
-                raise RuntimeError(f'hypernetwork uses an unsupported activation function: {activation_func}')
-
-            # Add layer normalization
-            if add_layer_norm:
-                linears.append(torch.nn.LayerNorm(int(dim * layer_structure[i+1])))
-
-            # Add dropout expect last layer
-            if use_dropout and i < len(layer_structure) - 3:
-                linears.append(torch.nn.Dropout(p=0.3))
-
-        self.linear = torch.nn.Sequential(*linears)
-
-        if state_dict is not None:
-            self.fix_old_state_dict(state_dict)
-            self.load_state_dict(state_dict)
-        else:
-            for layer in self.linear:
-                if type(layer) == torch.nn.Linear or type(layer) == torch.nn.LayerNorm:
-                    w, b = layer.weight.data, layer.bias.data
-                    if weight_init == "Normal" or type(layer) == torch.nn.LayerNorm:
-                        normal_(w, mean=0.0, std=0.01)
-                        normal_(b, mean=0.0, std=0.005)
-                    elif weight_init == 'XavierUniform':
-                        xavier_uniform_(w)
-                        zeros_(b)
-                    elif weight_init == 'XavierNormal':
-                        xavier_normal_(w)
-                        zeros_(b)
-                    elif weight_init == 'KaimingUniform':
-                        kaiming_uniform_(w, nonlinearity='leaky_relu' if 'leakyrelu' == activation_func else 'relu')
-                        zeros_(b)
-                    elif weight_init == 'KaimingNormal':
-                        kaiming_normal_(w, nonlinearity='leaky_relu' if 'leakyrelu' == activation_func else 'relu')
-                        zeros_(b)
-                    else:
-                        raise KeyError(f"Key {weight_init} is not defined as initialization!")
-        self.to(devices.device)
-
-    def fix_old_state_dict(self, state_dict):
-        changes = {
-            'linear1.bias': 'linear.0.bias',
-            'linear1.weight': 'linear.0.weight',
-            'linear2.bias': 'linear.1.bias',
-            'linear2.weight': 'linear.1.weight',
-        }
-
-        for fr, to in changes.items():
-            x = state_dict.get(fr, None)
-            if x is None:
-                continue
-
-            del state_dict[fr]
-            state_dict[to] = x
-
-    def forward(self, x):
-        return x + self.linear(x) * self.multiplier
-
-    def trainables(self):
-        layer_structure = []
-        for layer in self.linear:
-            if type(layer) == torch.nn.Linear or type(layer) == torch.nn.LayerNorm:
-                layer_structure += [layer.weight, layer.bias]
-        return layer_structure
-
-
-def apply_strength(value=None):
-    HypernetworkModule.multiplier = value if value is not None else shared.opts.sd_hypernetwork_strength
-
-
-class Hypernetwork:
-    filename = None
-    name = None
-
-    def __init__(self, name=None, enable_sizes=None, layer_structure=None, activation_func=None, weight_init=None, add_layer_norm=False, use_dropout=False):
-        self.filename = None
-        self.name = name
-        self.layers = {}
-        self.step = 0
-        self.sd_checkpoint = None
-        self.sd_checkpoint_name = None
-        self.layer_structure = layer_structure
-        self.activation_func = activation_func
-        self.weight_init = weight_init
-        self.add_layer_norm = add_layer_norm
-        self.use_dropout = use_dropout
-
-        for size in enable_sizes or []:
-            self.layers[size] = (
-                HypernetworkModule(size, None, self.layer_structure, self.activation_func, self.weight_init, self.add_layer_norm, self.use_dropout),
-                HypernetworkModule(size, None, self.layer_structure, self.activation_func, self.weight_init, self.add_layer_norm, self.use_dropout),
-            )
-
-    def weights(self):
-        res = []
-
-        for k, layers in self.layers.items():
-            for layer in layers:
-                layer.train()
-                res += layer.trainables()
-
-        return res
-
-    def save(self, filename):
-        state_dict = {}
-
-        for k, v in self.layers.items():
-            state_dict[k] = (v[0].state_dict(), v[1].state_dict())
-
-        state_dict['step'] = self.step
-        state_dict['name'] = self.name
-        state_dict['layer_structure'] = self.layer_structure
-        state_dict['activation_func'] = self.activation_func
-        state_dict['is_layer_norm'] = self.add_layer_norm
-        state_dict['weight_initialization'] = self.weight_init
-        state_dict['use_dropout'] = self.use_dropout
-        state_dict['sd_checkpoint'] = self.sd_checkpoint
-        state_dict['sd_checkpoint_name'] = self.sd_checkpoint_name
-
-        torch.save(state_dict, filename)
-
-    def load(self, filename):
-        self.filename = filename
-        if self.name is None:
-            self.name = os.path.splitext(os.path.basename(filename))[0]
-
-        state_dict = torch.load(filename, map_location='cpu')
-
-        self.layer_structure = state_dict.get('layer_structure', [1, 2, 1])
-        print(self.layer_structure)
-        self.activation_func = state_dict.get('activation_func', None)
-        print(f"Activation function is {self.activation_func}")
-        self.weight_init = state_dict.get('weight_initialization', 'Normal')
-        print(f"Weight initialization is {self.weight_init}")
-        self.add_layer_norm = state_dict.get('is_layer_norm', False)
-        print(f"Layer norm is set to {self.add_layer_norm}")
-        self.use_dropout = state_dict.get('use_dropout', False)
-        print(f"Dropout usage is set to {self.use_dropout}" )
-
-        for size, sd in state_dict.items():
-            if type(size) == int:
-                self.layers[size] = (
-                    HypernetworkModule(size, sd[0], self.layer_structure, self.activation_func, self.weight_init, self.add_layer_norm, self.use_dropout),
-                    HypernetworkModule(size, sd[1], self.layer_structure, self.activation_func, self.weight_init, self.add_layer_norm, self.use_dropout),
-                )
-
-        self.name = state_dict.get('name', self.name)
-        self.step = state_dict.get('step', 0)
-        self.sd_checkpoint = state_dict.get('sd_checkpoint', None)
-        self.sd_checkpoint_name = state_dict.get('sd_checkpoint_name', None)
-
-
-def list_hypernetworks(path):
-    res = {}
-    for filename in glob.iglob(os.path.join(path, '**/*.pt'), recursive=True):
-        name = os.path.splitext(os.path.basename(filename))[0]
-        # Prevent a hypothetical "None.pt" from being listed.
-        if name != "None":
-            res[name] = filename
-    return res
-
-
-def load_hypernetwork(filename):
-    path = shared.hypernetworks.get(filename, None)
-    # Prevent any file named "None.pt" from being loaded.
-    if path is not None and filename != "None":
-        print(f"Loading hypernetwork {filename}")
-        try:
-            shared.loaded_hypernetwork = Hypernetwork()
-            shared.loaded_hypernetwork.load(path)
-
-        except Exception:
-            print(f"Error loading hypernetwork {path}", file=sys.stderr)
-            print(traceback.format_exc(), file=sys.stderr)
-    else:
-        if shared.loaded_hypernetwork is not None:
-            print(f"Unloading hypernetwork")
-
-        shared.loaded_hypernetwork = None
-
-
-def find_closest_hypernetwork_name(search: str):
-    if not search:
-        return None
-    search = search.lower()
-    applicable = [name for name in shared.hypernetworks if search in name.lower()]
-    if not applicable:
-        return None
-    applicable = sorted(applicable, key=lambda name: len(name))
-    return applicable[0]
-
-
-def apply_hypernetwork(hypernetwork, context, layer=None):
-    hypernetwork_layers = (hypernetwork.layers if hypernetwork is not None else {}).get(context.shape[2], None)
-
-    if hypernetwork_layers is None:
-        return context, context
-
-    if layer is not None:
-        layer.hyper_k = hypernetwork_layers[0]
-        layer.hyper_v = hypernetwork_layers[1]
-
-    context_k = hypernetwork_layers[0](context)
-    context_v = hypernetwork_layers[1](context)
-    return context_k, context_v
-
-
-def attention_CrossAttention_forward(self, x, context=None, mask=None):
-    h = self.heads
-
-    q = self.to_q(x)
-    context = default(context, x)
-
-    context_k, context_v = apply_hypernetwork(shared.loaded_hypernetwork, context, self)
-    k = self.to_k(context_k)
-    v = self.to_v(context_v)
-
-    q, k, v = map(lambda t: rearrange(t, 'b n (h d) -> (b h) n d', h=h), (q, k, v))
-
-    sim = einsum('b i d, b j d -> b i j', q, k) * self.scale
-
-    if mask is not None:
-        mask = rearrange(mask, 'b ... -> b (...)')
-        max_neg_value = -torch.finfo(sim.dtype).max
-        mask = repeat(mask, 'b j -> (b h) () j', h=h)
-        sim.masked_fill_(~mask, max_neg_value)
-
-    # attention, what we cannot get enough of
-    attn = sim.softmax(dim=-1)
-
-    out = einsum('b i j, b j d -> b i d', attn, v)
-    out = rearrange(out, '(b h) n d -> b n (h d)', h=h)
-    return self.to_out(out)
-
-
-def stack_conds(conds):
-    if len(conds) == 1:
-        return torch.stack(conds)
-
-    # same as in reconstruct_multicond_batch
-    token_count = max([x.shape[0] for x in conds])
-    for i in range(len(conds)):
-        if conds[i].shape[0] != token_count:
-            last_vector = conds[i][-1:]
-            last_vector_repeated = last_vector.repeat([token_count - conds[i].shape[0], 1])
-            conds[i] = torch.vstack([conds[i], last_vector_repeated])
-
-    return torch.stack(conds)
-
-
-def statistics(data):
-    if len(data) < 2:
-        std = 0
-    else:
-        std = stdev(data)
-    total_information = f"loss:{mean(data):.3f}" + u"\u00B1" + f"({std/ (len(data) ** 0.5):.3f})"
-    recent_data = data[-32:]
-    if len(recent_data) < 2:
-        std = 0
-    else:
-        std = stdev(recent_data)
-    recent_information = f"recent 32 loss:{mean(recent_data):.3f}" + u"\u00B1" + f"({std / (len(recent_data) ** 0.5):.3f})"
-    return total_information, recent_information
-
-
-def report_statistics(loss_info:dict):
-    keys = sorted(loss_info.keys(), key=lambda x: sum(loss_info[x]) / len(loss_info[x]))
-    for key in keys:
-        try:
-            print("Loss statistics for file " + key)
-            info, recent = statistics(list(loss_info[key]))
-            print(info)
-            print(recent)
-        except Exception as e:
-            print(e)
-
-
-
-def train_hypernetwork(hypernetwork_name, learn_rate, batch_size, data_root, log_directory, training_width, training_height, steps, clip_grad_mode, clip_grad_value, create_image_every, save_hypernetwork_every, template_file, preview_from_txt2img, preview_prompt, preview_negative_prompt, preview_steps, preview_sampler_index, preview_cfg_scale, preview_seed, preview_width, preview_height):
-    # images allows training previews to have infotext. Importing it at the top causes a circular import problem.
-    from modules import images
-
-    save_hypernetwork_every = save_hypernetwork_every or 0
-    create_image_every = create_image_every or 0
-    textual_inversion.validate_train_inputs(hypernetwork_name, learn_rate, batch_size, data_root, template_file, steps, save_hypernetwork_every, create_image_every, log_directory, name="hypernetwork")
-
-    path = shared.hypernetworks.get(hypernetwork_name, None)
-    shared.loaded_hypernetwork = Hypernetwork()
-    shared.loaded_hypernetwork.load(path)
-
-    shared.state.textinfo = "Initializing hypernetwork training..."
-    shared.state.job_count = steps
-
-    filename = os.path.join(shared.cmd_opts.hypernetwork_dir, f'{hypernetwork_name}.pt')
-
-    log_directory = os.path.join(log_directory, datetime.datetime.now().strftime("%Y-%m-%d"), hypernetwork_name)
-    unload = shared.opts.unload_models_when_training
-
-    if save_hypernetwork_every > 0:
-        hypernetwork_dir = os.path.join(log_directory, "hypernetworks")
-        os.makedirs(hypernetwork_dir, exist_ok=True)
-    else:
-        hypernetwork_dir = None
-
-    if create_image_every > 0:
-        images_dir = os.path.join(log_directory, "images")
-        os.makedirs(images_dir, exist_ok=True)
-    else:
-        images_dir = None
-
-    hypernetwork = shared.loaded_hypernetwork
-    checkpoint = sd_models.select_checkpoint()
-
-    ititial_step = hypernetwork.step or 0
-    if ititial_step >= steps:
-        shared.state.textinfo = f"Model has already been trained beyond specified max steps"
-        return hypernetwork, filename
-
-    scheduler = LearnRateScheduler(learn_rate, steps, ititial_step)
-    
-    # dataset loading may take a while, so input validations and early returns should be done before this
-    shared.state.textinfo = f"Preparing dataset from {html.escape(data_root)}..."
-    with torch.autocast("cuda"):
-        ds = modules.textual_inversion.dataset.PersonalizedBase(data_root=data_root, width=training_width, height=training_height, repeats=shared.opts.training_image_repeats_per_epoch, placeholder_token=hypernetwork_name, model=shared.sd_model, device=devices.device, template_file=template_file, include_cond=True, batch_size=batch_size)
-
-    if unload:
-        shared.sd_model.cond_stage_model.to(devices.cpu)
-        shared.sd_model.first_stage_model.to(devices.cpu)
-
-    size = len(ds.indexes)
-    loss_dict = defaultdict(lambda : deque(maxlen = 1024))
-    losses = torch.zeros((size,))
-    previous_mean_losses = [0]
-    previous_mean_loss = 0
-    print("Mean loss of {} elements".format(size))
-<<<<<<< HEAD
-
-    last_saved_file = "<none>"
-    last_saved_image = "<none>"
-    forced_filename = "<none>"
-
-    ititial_step = hypernetwork.step or 0
-    if ititial_step > steps:
-        return hypernetwork, filename
-    
-    clip_grad_mode_value = clip_grad_mode == "value"
-    clip_grad_mode_norm = clip_grad_mode == "norm"
-    clip_grad_enabled = clip_grad_mode_value or clip_grad_mode_norm
-    if clip_grad_enabled:
-        clip_grad_sched = LearnRateScheduler(clip_grad_value, steps, ititial_step, verbose=False)
-
-    scheduler = LearnRateScheduler(learn_rate, steps, ititial_step)
-
-=======
-    
-    weights = hypernetwork.weights()
-    for weight in weights:
-        weight.requires_grad = True
->>>>>>> 17a2076f
-    # if optimizer == "AdamW": or else Adam / AdamW / SGD, etc...
-    optimizer = torch.optim.AdamW(weights, lr=scheduler.learn_rate)
-
-    steps_without_grad = 0
-
-    last_saved_file = "<none>"
-    last_saved_image = "<none>"
-    forced_filename = "<none>"
-
-    pbar = tqdm.tqdm(enumerate(ds), total=steps - ititial_step)
-    for i, entries in pbar:
-        hypernetwork.step = i + ititial_step
-        if len(loss_dict) > 0:
-            previous_mean_losses = [i[-1] for i in loss_dict.values()]
-            previous_mean_loss = mean(previous_mean_losses)
-            
-        scheduler.apply(optimizer, hypernetwork.step)
-        if scheduler.finished:
-            break
-
-        if shared.state.interrupted:
-            break
-
-        if clip_grad_enabled:
-            clip_grad_sched.step(hypernetwork.step)
-
-        with torch.autocast("cuda"):
-            c = stack_conds([entry.cond for entry in entries]).to(devices.device)
-            # c = torch.vstack([entry.cond for entry in entries]).to(devices.device)
-            x = torch.stack([entry.latent for entry in entries]).to(devices.device)
-            loss = shared.sd_model(x, c)[0]
-            del x
-            del c
-
-            losses[hypernetwork.step % losses.shape[0]] = loss.item()
-            for entry in entries:
-                loss_dict[entry.filename].append(loss.item())
-                
-            optimizer.zero_grad()
-            weights[0].grad = None
-            loss.backward()
-
-            if weights[0].grad is None:
-                steps_without_grad += 1
-            else:
-                steps_without_grad = 0
-            assert steps_without_grad < 10, 'no gradient found for the trained weight after backward() for 10 steps in a row; this is a bug; training cannot continue'
-
-            if clip_grad_mode_value:
-                torch.nn.utils.clip_grad_value_(weights, clip_value=clip_grad_sched.learn_rate)
-            elif clip_grad_mode_norm:
-                torch.nn.utils.clip_grad_norm_(weights, max_norm=clip_grad_sched.learn_rate)
-
-            optimizer.step()
-
-        steps_done = hypernetwork.step + 1
-
-        if torch.isnan(losses[hypernetwork.step % losses.shape[0]]): 
-            raise RuntimeError("Loss diverged.")
-        
-        if len(previous_mean_losses) > 1:
-            std = stdev(previous_mean_losses)
-        else:
-            std = 0
-        dataset_loss_info = f"dataset loss:{mean(previous_mean_losses):.3f}" + u"\u00B1" + f"({std / (len(previous_mean_losses) ** 0.5):.3f})"
-        pbar.set_description(dataset_loss_info)
-
-        if hypernetwork_dir is not None and steps_done % save_hypernetwork_every == 0:
-            # Before saving, change name to match current checkpoint.
-            hypernetwork_name_every = f'{hypernetwork_name}-{steps_done}'
-            last_saved_file = os.path.join(hypernetwork_dir, f'{hypernetwork_name_every}.pt')
-            save_hypernetwork(hypernetwork, checkpoint, hypernetwork_name, last_saved_file)
-
-        textual_inversion.write_loss(log_directory, "hypernetwork_loss.csv", hypernetwork.step, len(ds), {
-            "loss": f"{previous_mean_loss:.7f}",
-            "learn_rate": scheduler.learn_rate
-        })
-
-        if images_dir is not None and steps_done % create_image_every == 0:
-            forced_filename = f'{hypernetwork_name}-{steps_done}'
-            last_saved_image = os.path.join(images_dir, forced_filename)
-
-            optimizer.zero_grad()
-            shared.sd_model.cond_stage_model.to(devices.device)
-            shared.sd_model.first_stage_model.to(devices.device)
-
-            p = processing.StableDiffusionProcessingTxt2Img(
-                sd_model=shared.sd_model,
-                do_not_save_grid=True,
-                do_not_save_samples=True,
-            )
-
-            if preview_from_txt2img:
-                p.prompt = preview_prompt
-                p.negative_prompt = preview_negative_prompt
-                p.steps = preview_steps
-                p.sampler_index = preview_sampler_index
-                p.cfg_scale = preview_cfg_scale
-                p.seed = preview_seed
-                p.width = preview_width
-                p.height = preview_height
-            else:
-                p.prompt = entries[0].cond_text
-                p.steps = 20
-
-            preview_text = p.prompt
-
-            processed = processing.process_images(p)
-            image = processed.images[0] if len(processed.images)>0 else None
-
-            if unload:
-                shared.sd_model.cond_stage_model.to(devices.cpu)
-                shared.sd_model.first_stage_model.to(devices.cpu)
-
-            if image is not None:
-                shared.state.current_image = image
-                last_saved_image, last_text_info = images.save_image(image, images_dir, "", p.seed, p.prompt, shared.opts.samples_format, processed.infotexts[0], p=p, forced_filename=forced_filename, save_to_dirs=False)
-                last_saved_image += f", prompt: {preview_text}"
-
-        shared.state.job_no = hypernetwork.step
-
-        shared.state.textinfo = f"""
-<p>
-Loss: {previous_mean_loss:.7f}<br/>
-Step: {hypernetwork.step}<br/>
-Last prompt: {html.escape(entries[0].cond_text)}<br/>
-Last saved hypernetwork: {html.escape(last_saved_file)}<br/>
-Last saved image: {html.escape(last_saved_image)}<br/>
-</p>
-"""
-        
-    report_statistics(loss_dict)
-
-    filename = os.path.join(shared.cmd_opts.hypernetwork_dir, f'{hypernetwork_name}.pt')
-    save_hypernetwork(hypernetwork, checkpoint, hypernetwork_name, filename)
-
-    return hypernetwork, filename
-
-def save_hypernetwork(hypernetwork, checkpoint, hypernetwork_name, filename):
-    old_hypernetwork_name = hypernetwork.name
-    old_sd_checkpoint = hypernetwork.sd_checkpoint if hasattr(hypernetwork, "sd_checkpoint") else None
-    old_sd_checkpoint_name = hypernetwork.sd_checkpoint_name if hasattr(hypernetwork, "sd_checkpoint_name") else None
-    try:
-        hypernetwork.sd_checkpoint = checkpoint.hash
-        hypernetwork.sd_checkpoint_name = checkpoint.model_name
-        hypernetwork.name = hypernetwork_name
-        hypernetwork.save(filename)
-    except:
-        hypernetwork.sd_checkpoint = old_sd_checkpoint
-        hypernetwork.sd_checkpoint_name = old_sd_checkpoint_name
-        hypernetwork.name = old_hypernetwork_name
-        raise
+import csv
+import datetime
+import glob
+import html
+import os
+import sys
+import traceback
+import inspect
+
+import modules.textual_inversion.dataset
+import torch
+import tqdm
+from einops import rearrange, repeat
+from ldm.util import default
+from modules import devices, processing, sd_models, shared
+from modules.textual_inversion import textual_inversion
+from modules.textual_inversion.learn_schedule import LearnRateScheduler
+from torch import einsum
+from torch.nn.init import normal_, xavier_normal_, xavier_uniform_, kaiming_normal_, kaiming_uniform_, zeros_
+
+from collections import defaultdict, deque
+from statistics import stdev, mean
+
+
+class HypernetworkModule(torch.nn.Module):
+    multiplier = 1.0
+    activation_dict = {
+        "linear": torch.nn.Identity,
+        "relu": torch.nn.ReLU,
+        "leakyrelu": torch.nn.LeakyReLU,
+        "elu": torch.nn.ELU,
+        "swish": torch.nn.Hardswish,
+        "tanh": torch.nn.Tanh,
+        "sigmoid": torch.nn.Sigmoid,
+    }
+    activation_dict.update({cls_name.lower(): cls_obj for cls_name, cls_obj in inspect.getmembers(torch.nn.modules.activation) if inspect.isclass(cls_obj) and cls_obj.__module__ == 'torch.nn.modules.activation'})
+
+    def __init__(self, dim, state_dict=None, layer_structure=None, activation_func=None, weight_init='Normal', add_layer_norm=False, use_dropout=False):
+        super().__init__()
+
+        assert layer_structure is not None, "layer_structure must not be None"
+        assert layer_structure[0] == 1, "Multiplier Sequence should start with size 1!"
+        assert layer_structure[-1] == 1, "Multiplier Sequence should end with size 1!"
+
+        linears = []
+        for i in range(len(layer_structure) - 1):
+
+            # Add a fully-connected layer
+            linears.append(torch.nn.Linear(int(dim * layer_structure[i]), int(dim * layer_structure[i+1])))
+
+            # Add an activation func
+            if activation_func == "linear" or activation_func is None:
+                pass
+            elif activation_func in self.activation_dict:
+                linears.append(self.activation_dict[activation_func]())
+            else:
+                raise RuntimeError(f'hypernetwork uses an unsupported activation function: {activation_func}')
+
+            # Add layer normalization
+            if add_layer_norm:
+                linears.append(torch.nn.LayerNorm(int(dim * layer_structure[i+1])))
+
+            # Add dropout expect last layer
+            if use_dropout and i < len(layer_structure) - 3:
+                linears.append(torch.nn.Dropout(p=0.3))
+
+        self.linear = torch.nn.Sequential(*linears)
+
+        if state_dict is not None:
+            self.fix_old_state_dict(state_dict)
+            self.load_state_dict(state_dict)
+        else:
+            for layer in self.linear:
+                if type(layer) == torch.nn.Linear or type(layer) == torch.nn.LayerNorm:
+                    w, b = layer.weight.data, layer.bias.data
+                    if weight_init == "Normal" or type(layer) == torch.nn.LayerNorm:
+                        normal_(w, mean=0.0, std=0.01)
+                        normal_(b, mean=0.0, std=0.005)
+                    elif weight_init == 'XavierUniform':
+                        xavier_uniform_(w)
+                        zeros_(b)
+                    elif weight_init == 'XavierNormal':
+                        xavier_normal_(w)
+                        zeros_(b)
+                    elif weight_init == 'KaimingUniform':
+                        kaiming_uniform_(w, nonlinearity='leaky_relu' if 'leakyrelu' == activation_func else 'relu')
+                        zeros_(b)
+                    elif weight_init == 'KaimingNormal':
+                        kaiming_normal_(w, nonlinearity='leaky_relu' if 'leakyrelu' == activation_func else 'relu')
+                        zeros_(b)
+                    else:
+                        raise KeyError(f"Key {weight_init} is not defined as initialization!")
+        self.to(devices.device)
+
+    def fix_old_state_dict(self, state_dict):
+        changes = {
+            'linear1.bias': 'linear.0.bias',
+            'linear1.weight': 'linear.0.weight',
+            'linear2.bias': 'linear.1.bias',
+            'linear2.weight': 'linear.1.weight',
+        }
+
+        for fr, to in changes.items():
+            x = state_dict.get(fr, None)
+            if x is None:
+                continue
+
+            del state_dict[fr]
+            state_dict[to] = x
+
+    def forward(self, x):
+        return x + self.linear(x) * self.multiplier
+
+    def trainables(self):
+        layer_structure = []
+        for layer in self.linear:
+            if type(layer) == torch.nn.Linear or type(layer) == torch.nn.LayerNorm:
+                layer_structure += [layer.weight, layer.bias]
+        return layer_structure
+
+
+def apply_strength(value=None):
+    HypernetworkModule.multiplier = value if value is not None else shared.opts.sd_hypernetwork_strength
+
+
+class Hypernetwork:
+    filename = None
+    name = None
+
+    def __init__(self, name=None, enable_sizes=None, layer_structure=None, activation_func=None, weight_init=None, add_layer_norm=False, use_dropout=False):
+        self.filename = None
+        self.name = name
+        self.layers = {}
+        self.step = 0
+        self.sd_checkpoint = None
+        self.sd_checkpoint_name = None
+        self.layer_structure = layer_structure
+        self.activation_func = activation_func
+        self.weight_init = weight_init
+        self.add_layer_norm = add_layer_norm
+        self.use_dropout = use_dropout
+
+        for size in enable_sizes or []:
+            self.layers[size] = (
+                HypernetworkModule(size, None, self.layer_structure, self.activation_func, self.weight_init, self.add_layer_norm, self.use_dropout),
+                HypernetworkModule(size, None, self.layer_structure, self.activation_func, self.weight_init, self.add_layer_norm, self.use_dropout),
+            )
+
+    def weights(self):
+        res = []
+
+        for k, layers in self.layers.items():
+            for layer in layers:
+                layer.train()
+                res += layer.trainables()
+
+        return res
+
+    def save(self, filename):
+        state_dict = {}
+
+        for k, v in self.layers.items():
+            state_dict[k] = (v[0].state_dict(), v[1].state_dict())
+
+        state_dict['step'] = self.step
+        state_dict['name'] = self.name
+        state_dict['layer_structure'] = self.layer_structure
+        state_dict['activation_func'] = self.activation_func
+        state_dict['is_layer_norm'] = self.add_layer_norm
+        state_dict['weight_initialization'] = self.weight_init
+        state_dict['use_dropout'] = self.use_dropout
+        state_dict['sd_checkpoint'] = self.sd_checkpoint
+        state_dict['sd_checkpoint_name'] = self.sd_checkpoint_name
+
+        torch.save(state_dict, filename)
+
+    def load(self, filename):
+        self.filename = filename
+        if self.name is None:
+            self.name = os.path.splitext(os.path.basename(filename))[0]
+
+        state_dict = torch.load(filename, map_location='cpu')
+
+        self.layer_structure = state_dict.get('layer_structure', [1, 2, 1])
+        print(self.layer_structure)
+        self.activation_func = state_dict.get('activation_func', None)
+        print(f"Activation function is {self.activation_func}")
+        self.weight_init = state_dict.get('weight_initialization', 'Normal')
+        print(f"Weight initialization is {self.weight_init}")
+        self.add_layer_norm = state_dict.get('is_layer_norm', False)
+        print(f"Layer norm is set to {self.add_layer_norm}")
+        self.use_dropout = state_dict.get('use_dropout', False)
+        print(f"Dropout usage is set to {self.use_dropout}" )
+
+        for size, sd in state_dict.items():
+            if type(size) == int:
+                self.layers[size] = (
+                    HypernetworkModule(size, sd[0], self.layer_structure, self.activation_func, self.weight_init, self.add_layer_norm, self.use_dropout),
+                    HypernetworkModule(size, sd[1], self.layer_structure, self.activation_func, self.weight_init, self.add_layer_norm, self.use_dropout),
+                )
+
+        self.name = state_dict.get('name', self.name)
+        self.step = state_dict.get('step', 0)
+        self.sd_checkpoint = state_dict.get('sd_checkpoint', None)
+        self.sd_checkpoint_name = state_dict.get('sd_checkpoint_name', None)
+
+
+def list_hypernetworks(path):
+    res = {}
+    for filename in glob.iglob(os.path.join(path, '**/*.pt'), recursive=True):
+        name = os.path.splitext(os.path.basename(filename))[0]
+        # Prevent a hypothetical "None.pt" from being listed.
+        if name != "None":
+            res[name] = filename
+    return res
+
+
+def load_hypernetwork(filename):
+    path = shared.hypernetworks.get(filename, None)
+    # Prevent any file named "None.pt" from being loaded.
+    if path is not None and filename != "None":
+        print(f"Loading hypernetwork {filename}")
+        try:
+            shared.loaded_hypernetwork = Hypernetwork()
+            shared.loaded_hypernetwork.load(path)
+
+        except Exception:
+            print(f"Error loading hypernetwork {path}", file=sys.stderr)
+            print(traceback.format_exc(), file=sys.stderr)
+    else:
+        if shared.loaded_hypernetwork is not None:
+            print(f"Unloading hypernetwork")
+
+        shared.loaded_hypernetwork = None
+
+
+def find_closest_hypernetwork_name(search: str):
+    if not search:
+        return None
+    search = search.lower()
+    applicable = [name for name in shared.hypernetworks if search in name.lower()]
+    if not applicable:
+        return None
+    applicable = sorted(applicable, key=lambda name: len(name))
+    return applicable[0]
+
+
+def apply_hypernetwork(hypernetwork, context, layer=None):
+    hypernetwork_layers = (hypernetwork.layers if hypernetwork is not None else {}).get(context.shape[2], None)
+
+    if hypernetwork_layers is None:
+        return context, context
+
+    if layer is not None:
+        layer.hyper_k = hypernetwork_layers[0]
+        layer.hyper_v = hypernetwork_layers[1]
+
+    context_k = hypernetwork_layers[0](context)
+    context_v = hypernetwork_layers[1](context)
+    return context_k, context_v
+
+
+def attention_CrossAttention_forward(self, x, context=None, mask=None):
+    h = self.heads
+
+    q = self.to_q(x)
+    context = default(context, x)
+
+    context_k, context_v = apply_hypernetwork(shared.loaded_hypernetwork, context, self)
+    k = self.to_k(context_k)
+    v = self.to_v(context_v)
+
+    q, k, v = map(lambda t: rearrange(t, 'b n (h d) -> (b h) n d', h=h), (q, k, v))
+
+    sim = einsum('b i d, b j d -> b i j', q, k) * self.scale
+
+    if mask is not None:
+        mask = rearrange(mask, 'b ... -> b (...)')
+        max_neg_value = -torch.finfo(sim.dtype).max
+        mask = repeat(mask, 'b j -> (b h) () j', h=h)
+        sim.masked_fill_(~mask, max_neg_value)
+
+    # attention, what we cannot get enough of
+    attn = sim.softmax(dim=-1)
+
+    out = einsum('b i j, b j d -> b i d', attn, v)
+    out = rearrange(out, '(b h) n d -> b n (h d)', h=h)
+    return self.to_out(out)
+
+
+def stack_conds(conds):
+    if len(conds) == 1:
+        return torch.stack(conds)
+
+    # same as in reconstruct_multicond_batch
+    token_count = max([x.shape[0] for x in conds])
+    for i in range(len(conds)):
+        if conds[i].shape[0] != token_count:
+            last_vector = conds[i][-1:]
+            last_vector_repeated = last_vector.repeat([token_count - conds[i].shape[0], 1])
+            conds[i] = torch.vstack([conds[i], last_vector_repeated])
+
+    return torch.stack(conds)
+
+
+def statistics(data):
+    if len(data) < 2:
+        std = 0
+    else:
+        std = stdev(data)
+    total_information = f"loss:{mean(data):.3f}" + u"\u00B1" + f"({std/ (len(data) ** 0.5):.3f})"
+    recent_data = data[-32:]
+    if len(recent_data) < 2:
+        std = 0
+    else:
+        std = stdev(recent_data)
+    recent_information = f"recent 32 loss:{mean(recent_data):.3f}" + u"\u00B1" + f"({std / (len(recent_data) ** 0.5):.3f})"
+    return total_information, recent_information
+
+
+def report_statistics(loss_info:dict):
+    keys = sorted(loss_info.keys(), key=lambda x: sum(loss_info[x]) / len(loss_info[x]))
+    for key in keys:
+        try:
+            print("Loss statistics for file " + key)
+            info, recent = statistics(list(loss_info[key]))
+            print(info)
+            print(recent)
+        except Exception as e:
+            print(e)
+
+
+
+def train_hypernetwork(hypernetwork_name, learn_rate, batch_size, data_root, log_directory, training_width, training_height, steps, clip_grad_mode, clip_grad_value, create_image_every, save_hypernetwork_every, template_file, preview_from_txt2img, preview_prompt, preview_negative_prompt, preview_steps, preview_sampler_index, preview_cfg_scale, preview_seed, preview_width, preview_height):
+    # images allows training previews to have infotext. Importing it at the top causes a circular import problem.
+    from modules import images
+
+    save_hypernetwork_every = save_hypernetwork_every or 0
+    create_image_every = create_image_every or 0
+    textual_inversion.validate_train_inputs(hypernetwork_name, learn_rate, batch_size, data_root, template_file, steps, save_hypernetwork_every, create_image_every, log_directory, name="hypernetwork")
+
+    path = shared.hypernetworks.get(hypernetwork_name, None)
+    shared.loaded_hypernetwork = Hypernetwork()
+    shared.loaded_hypernetwork.load(path)
+
+    shared.state.textinfo = "Initializing hypernetwork training..."
+    shared.state.job_count = steps
+
+    filename = os.path.join(shared.cmd_opts.hypernetwork_dir, f'{hypernetwork_name}.pt')
+
+    log_directory = os.path.join(log_directory, datetime.datetime.now().strftime("%Y-%m-%d"), hypernetwork_name)
+    unload = shared.opts.unload_models_when_training
+
+    if save_hypernetwork_every > 0:
+        hypernetwork_dir = os.path.join(log_directory, "hypernetworks")
+        os.makedirs(hypernetwork_dir, exist_ok=True)
+    else:
+        hypernetwork_dir = None
+
+    if create_image_every > 0:
+        images_dir = os.path.join(log_directory, "images")
+        os.makedirs(images_dir, exist_ok=True)
+    else:
+        images_dir = None
+
+    hypernetwork = shared.loaded_hypernetwork
+    checkpoint = sd_models.select_checkpoint()
+
+    ititial_step = hypernetwork.step or 0
+    if ititial_step >= steps:
+        shared.state.textinfo = f"Model has already been trained beyond specified max steps"
+        return hypernetwork, filename
+
+    scheduler = LearnRateScheduler(learn_rate, steps, ititial_step)
+    
+    # dataset loading may take a while, so input validations and early returns should be done before this
+    shared.state.textinfo = f"Preparing dataset from {html.escape(data_root)}..."
+    with torch.autocast("cuda"):
+        ds = modules.textual_inversion.dataset.PersonalizedBase(data_root=data_root, width=training_width, height=training_height, repeats=shared.opts.training_image_repeats_per_epoch, placeholder_token=hypernetwork_name, model=shared.sd_model, device=devices.device, template_file=template_file, include_cond=True, batch_size=batch_size)
+
+    if unload:
+        shared.sd_model.cond_stage_model.to(devices.cpu)
+        shared.sd_model.first_stage_model.to(devices.cpu)
+
+    size = len(ds.indexes)
+    loss_dict = defaultdict(lambda : deque(maxlen = 1024))
+    losses = torch.zeros((size,))
+    previous_mean_losses = [0]
+    previous_mean_loss = 0
+    print("Mean loss of {} elements".format(size))
+
+    last_saved_file = "<none>"
+    last_saved_image = "<none>"
+    forced_filename = "<none>"
+
+    ititial_step = hypernetwork.step or 0
+    if ititial_step > steps:
+        return hypernetwork, filename
+    
+    clip_grad_mode_value = clip_grad_mode == "value"
+    clip_grad_mode_norm = clip_grad_mode == "norm"
+    clip_grad_enabled = clip_grad_mode_value or clip_grad_mode_norm
+    if clip_grad_enabled:
+        clip_grad_sched = LearnRateScheduler(clip_grad_value, steps, ititial_step, verbose=False)
+
+    scheduler = LearnRateScheduler(learn_rate, steps, ititial_step)
+
+    weights = hypernetwork.weights()
+    for weight in weights:
+        weight.requires_grad = True
+    # if optimizer == "AdamW": or else Adam / AdamW / SGD, etc...
+    optimizer = torch.optim.AdamW(weights, lr=scheduler.learn_rate)
+
+    steps_without_grad = 0
+
+    last_saved_file = "<none>"
+    last_saved_image = "<none>"
+    forced_filename = "<none>"
+
+    pbar = tqdm.tqdm(enumerate(ds), total=steps - ititial_step)
+    for i, entries in pbar:
+        hypernetwork.step = i + ititial_step
+        if len(loss_dict) > 0:
+            previous_mean_losses = [i[-1] for i in loss_dict.values()]
+            previous_mean_loss = mean(previous_mean_losses)
+            
+        scheduler.apply(optimizer, hypernetwork.step)
+        if scheduler.finished:
+            break
+
+        if shared.state.interrupted:
+            break
+
+        if clip_grad_enabled:
+            clip_grad_sched.step(hypernetwork.step)
+
+        with torch.autocast("cuda"):
+            c = stack_conds([entry.cond for entry in entries]).to(devices.device)
+            # c = torch.vstack([entry.cond for entry in entries]).to(devices.device)
+            x = torch.stack([entry.latent for entry in entries]).to(devices.device)
+            loss = shared.sd_model(x, c)[0]
+            del x
+            del c
+
+            losses[hypernetwork.step % losses.shape[0]] = loss.item()
+            for entry in entries:
+                loss_dict[entry.filename].append(loss.item())
+                
+            optimizer.zero_grad()
+            weights[0].grad = None
+            loss.backward()
+
+            if weights[0].grad is None:
+                steps_without_grad += 1
+            else:
+                steps_without_grad = 0
+            assert steps_without_grad < 10, 'no gradient found for the trained weight after backward() for 10 steps in a row; this is a bug; training cannot continue'
+
+            if clip_grad_mode_value:
+                torch.nn.utils.clip_grad_value_(weights, clip_value=clip_grad_sched.learn_rate)
+            elif clip_grad_mode_norm:
+                torch.nn.utils.clip_grad_norm_(weights, max_norm=clip_grad_sched.learn_rate)
+
+            optimizer.step()
+
+        steps_done = hypernetwork.step + 1
+
+        if torch.isnan(losses[hypernetwork.step % losses.shape[0]]): 
+            raise RuntimeError("Loss diverged.")
+        
+        if len(previous_mean_losses) > 1:
+            std = stdev(previous_mean_losses)
+        else:
+            std = 0
+        dataset_loss_info = f"dataset loss:{mean(previous_mean_losses):.3f}" + u"\u00B1" + f"({std / (len(previous_mean_losses) ** 0.5):.3f})"
+        pbar.set_description(dataset_loss_info)
+
+        if hypernetwork_dir is not None and steps_done % save_hypernetwork_every == 0:
+            # Before saving, change name to match current checkpoint.
+            hypernetwork_name_every = f'{hypernetwork_name}-{steps_done}'
+            last_saved_file = os.path.join(hypernetwork_dir, f'{hypernetwork_name_every}.pt')
+            save_hypernetwork(hypernetwork, checkpoint, hypernetwork_name, last_saved_file)
+
+        textual_inversion.write_loss(log_directory, "hypernetwork_loss.csv", hypernetwork.step, len(ds), {
+            "loss": f"{previous_mean_loss:.7f}",
+            "learn_rate": scheduler.learn_rate
+        })
+
+        if images_dir is not None and steps_done % create_image_every == 0:
+            forced_filename = f'{hypernetwork_name}-{steps_done}'
+            last_saved_image = os.path.join(images_dir, forced_filename)
+
+            optimizer.zero_grad()
+            shared.sd_model.cond_stage_model.to(devices.device)
+            shared.sd_model.first_stage_model.to(devices.device)
+
+            p = processing.StableDiffusionProcessingTxt2Img(
+                sd_model=shared.sd_model,
+                do_not_save_grid=True,
+                do_not_save_samples=True,
+            )
+
+            if preview_from_txt2img:
+                p.prompt = preview_prompt
+                p.negative_prompt = preview_negative_prompt
+                p.steps = preview_steps
+                p.sampler_index = preview_sampler_index
+                p.cfg_scale = preview_cfg_scale
+                p.seed = preview_seed
+                p.width = preview_width
+                p.height = preview_height
+            else:
+                p.prompt = entries[0].cond_text
+                p.steps = 20
+
+            preview_text = p.prompt
+
+            processed = processing.process_images(p)
+            image = processed.images[0] if len(processed.images)>0 else None
+
+            if unload:
+                shared.sd_model.cond_stage_model.to(devices.cpu)
+                shared.sd_model.first_stage_model.to(devices.cpu)
+
+            if image is not None:
+                shared.state.current_image = image
+                last_saved_image, last_text_info = images.save_image(image, images_dir, "", p.seed, p.prompt, shared.opts.samples_format, processed.infotexts[0], p=p, forced_filename=forced_filename, save_to_dirs=False)
+                last_saved_image += f", prompt: {preview_text}"
+
+        shared.state.job_no = hypernetwork.step
+
+        shared.state.textinfo = f"""
+<p>
+Loss: {previous_mean_loss:.7f}<br/>
+Step: {hypernetwork.step}<br/>
+Last prompt: {html.escape(entries[0].cond_text)}<br/>
+Last saved hypernetwork: {html.escape(last_saved_file)}<br/>
+Last saved image: {html.escape(last_saved_image)}<br/>
+</p>
+"""
+        
+    report_statistics(loss_dict)
+
+    filename = os.path.join(shared.cmd_opts.hypernetwork_dir, f'{hypernetwork_name}.pt')
+    save_hypernetwork(hypernetwork, checkpoint, hypernetwork_name, filename)
+
+    return hypernetwork, filename
+
+def save_hypernetwork(hypernetwork, checkpoint, hypernetwork_name, filename):
+    old_hypernetwork_name = hypernetwork.name
+    old_sd_checkpoint = hypernetwork.sd_checkpoint if hasattr(hypernetwork, "sd_checkpoint") else None
+    old_sd_checkpoint_name = hypernetwork.sd_checkpoint_name if hasattr(hypernetwork, "sd_checkpoint_name") else None
+    try:
+        hypernetwork.sd_checkpoint = checkpoint.hash
+        hypernetwork.sd_checkpoint_name = checkpoint.model_name
+        hypernetwork.name = hypernetwork_name
+        hypernetwork.save(filename)
+    except:
+        hypernetwork.sd_checkpoint = old_sd_checkpoint
+        hypernetwork.sd_checkpoint_name = old_sd_checkpoint_name
+        hypernetwork.name = old_hypernetwork_name
+        raise