--- conflicted
+++ resolved
@@ -1,476 +1,471 @@
-# this scripts installs necessary requirements and launches main program in webui.py
-import logging
-import re
-import subprocess
-import os
-import shutil
-import sys
-import importlib.util
-import platform
-import json
-from functools import lru_cache
-
-from modules import cmd_args, errors
-from modules.paths_internal import script_path, extensions_dir
-from modules.timer import startup_timer
-from modules import logging_config
-
-args, _ = cmd_args.parser.parse_known_args()
-logging_config.setup_logging(args.loglevel)
-
-python = sys.executable
-git = os.environ.get('GIT', "git")
-index_url = os.environ.get('INDEX_URL', "")
-dir_repos = "repositories"
-
-# Whether to default to printing command output
-default_command_live = (os.environ.get('WEBUI_LAUNCH_LIVE_OUTPUT') == "1")
-
-if 'GRADIO_ANALYTICS_ENABLED' not in os.environ:
-    os.environ['GRADIO_ANALYTICS_ENABLED'] = 'False'
-
-
-def check_python_version():
-    is_windows = platform.system() == "Windows"
-    major = sys.version_info.major
-    minor = sys.version_info.minor
-    micro = sys.version_info.micro
-
-    if is_windows:
-        supported_minors = [10]
-    else:
-        supported_minors = [7, 8, 9, 10, 11]
-
-    if not (major == 3 and minor in supported_minors):
-        import modules.errors
-
-        modules.errors.print_error_explanation(f"""
-INCOMPATIBLE PYTHON VERSION
-
-This program is tested with 3.10.6 Python, but you have {major}.{minor}.{micro}.
-If you encounter an error with "RuntimeError: Couldn't install torch." message,
-or any other error regarding unsuccessful package (library) installation,
-please downgrade (or upgrade) to the latest version of 3.10 Python
-and delete current Python and "venv" folder in WebUI's directory.
-
-You can download 3.10 Python from here: https://www.python.org/downloads/release/python-3106/
-
-{"Alternatively, use a binary release of WebUI: https://github.com/AUTOMATIC1111/stable-diffusion-webui/releases" if is_windows else ""}
-
-Use --skip-python-version-check to suppress this warning.
-""")
-
-
-@lru_cache()
-def commit_hash():
-    try:
-        return subprocess.check_output([git, "-C", script_path, "rev-parse", "HEAD"], shell=False, encoding='utf8').strip()
-    except Exception:
-        return "<none>"
-
-
-@lru_cache()
-def git_tag():
-    try:
-        return subprocess.check_output([git, "-C", script_path, "describe", "--tags"], shell=False, encoding='utf8').strip()
-    except Exception:
-        try:
-
-            changelog_md = os.path.join(os.path.dirname(os.path.dirname(__file__)), "CHANGELOG.md")
-            with open(changelog_md, "r", encoding="utf-8") as file:
-                line = next((line.strip() for line in file if line.strip()), "<none>")
-                line = line.replace("## ", "")
-                return line
-        except Exception:
-            return "<none>"
-
-
-def run(command, desc=None, errdesc=None, custom_env=None, live: bool = default_command_live) -> str:
-    if desc is not None:
-        print(desc)
-
-    run_kwargs = {
-        "args": command,
-        "shell": True,
-        "env": os.environ if custom_env is None else custom_env,
-        "encoding": 'utf8',
-        "errors": 'ignore',
-    }
-
-    if not live:
-        run_kwargs["stdout"] = run_kwargs["stderr"] = subprocess.PIPE
-
-    result = subprocess.run(**run_kwargs)
-
-    if result.returncode != 0:
-        error_bits = [
-            f"{errdesc or 'Error running command'}.",
-            f"Command: {command}",
-            f"Error code: {result.returncode}",
-        ]
-        if result.stdout:
-            error_bits.append(f"stdout: {result.stdout}")
-        if result.stderr:
-            error_bits.append(f"stderr: {result.stderr}")
-        raise RuntimeError("\n".join(error_bits))
-
-    return (result.stdout or "")
-
-
-def is_installed(package):
-    try:
-        spec = importlib.util.find_spec(package)
-    except ModuleNotFoundError:
-        return False
-
-    return spec is not None
-
-
-def repo_dir(name):
-    return os.path.join(script_path, dir_repos, name)
-
-
-def run_pip(command, desc=None, live=default_command_live):
-    if args.skip_install:
-        return
-
-    index_url_line = f' --index-url {index_url}' if index_url != '' else ''
-    return run(f'"{python}" -m pip {command} --prefer-binary{index_url_line}', desc=f"Installing {desc}", errdesc=f"Couldn't install {desc}", live=live)
-
-
-def check_run_python(code: str) -> bool:
-    result = subprocess.run([python, "-c", code], capture_output=True, shell=False)
-    return result.returncode == 0
-
-
-def git_fix_workspace(dir, name):
-    run(f'"{git}" -C "{dir}" fetch --refetch --no-auto-gc', f"Fetching all contents for {name}", f"Couldn't fetch {name}", live=True)
-    run(f'"{git}" -C "{dir}" gc --aggressive --prune=now', f"Pruning {name}", f"Couldn't prune {name}", live=True)
-    return
-
-
-def run_git(dir, name, command, desc=None, errdesc=None, custom_env=None, live: bool = default_command_live, autofix=True):
-    try:
-        return run(f'"{git}" -C "{dir}" {command}', desc=desc, errdesc=errdesc, custom_env=custom_env, live=live)
-    except RuntimeError:
-        if not autofix:
-            raise
-
-    print(f"{errdesc}, attempting autofix...")
-    git_fix_workspace(dir, name)
-
-    return run(f'"{git}" -C "{dir}" {command}', desc=desc, errdesc=errdesc, custom_env=custom_env, live=live)
-
-
-def git_clone(url, dir, name, commithash=None):
-    # TODO clone into temporary dir and move if successful
-
-    if os.path.exists(dir):
-        if commithash is None:
-            return
-
-        current_hash = run_git(dir, name, 'rev-parse HEAD', None, f"Couldn't determine {name}'s hash: {commithash}", live=False).strip()
-        if current_hash == commithash:
-            return
-
-        if run_git(dir, name, 'config --get remote.origin.url', None, f"Couldn't determine {name}'s origin URL", live=False).strip() != url:
-            run_git(dir, name, f'remote set-url origin "{url}"', None, f"Failed to set {name}'s origin URL", live=False)
-
-        run_git(dir, name, 'fetch', f"Fetching updates for {name}...", f"Couldn't fetch {name}", autofix=False)
-
-        run_git(dir, name, f'checkout {commithash}', f"Checking out commit for {name} with hash: {commithash}...", f"Couldn't checkout commit {commithash} for {name}", live=True)
-
-        return
-
-    try:
-        run(f'"{git}" clone "{url}" "{dir}"', f"Cloning {name} into {dir}...", f"Couldn't clone {name}", live=True)
-    except RuntimeError:
-        shutil.rmtree(dir, ignore_errors=True)
-        raise
-
-    if commithash is not None:
-        run(f'"{git}" -C "{dir}" checkout {commithash}', None, "Couldn't checkout {name}'s hash: {commithash}")
-
-
-def git_pull_recursive(dir):
-    for subdir, _, _ in os.walk(dir):
-        if os.path.exists(os.path.join(subdir, '.git')):
-            try:
-                output = subprocess.check_output([git, '-C', subdir, 'pull', '--autostash'])
-                print(f"Pulled changes for repository in '{subdir}':\n{output.decode('utf-8').strip()}\n")
-            except subprocess.CalledProcessError as e:
-                print(f"Couldn't perform 'git pull' on repository in '{subdir}':\n{e.output.decode('utf-8').strip()}\n")
-
-
-def version_check(commit):
-    try:
-        import requests
-        commits = requests.get('https://api.github.com/repos/AUTOMATIC1111/stable-diffusion-webui/branches/master').json()
-        if commit != "<none>" and commits['commit']['sha'] != commit:
-            print("--------------------------------------------------------")
-            print("| You are not up to date with the most recent release. |")
-            print("| Consider running `git pull` to update.               |")
-            print("--------------------------------------------------------")
-        elif commits['commit']['sha'] == commit:
-            print("You are up to date with the most recent release.")
-        else:
-            print("Not a git clone, can't perform version check.")
-    except Exception as e:
-        print("version check failed", e)
-
-
-def run_extension_installer(extension_dir):
-    path_installer = os.path.join(extension_dir, "install.py")
-    if not os.path.isfile(path_installer):
-        return
-
-    try:
-        env = os.environ.copy()
-        env['PYTHONPATH'] = f"{os.path.abspath('.')}{os.pathsep}{env.get('PYTHONPATH', '')}"
-
-        stdout = run(f'"{python}" "{path_installer}"', errdesc=f"Error running install.py for extension {extension_dir}", custom_env=env).strip()
-        if stdout:
-            print(stdout)
-    except Exception as e:
-        errors.report(str(e))
-
-
-def list_extensions(settings_file):
-    settings = {}
-
-    try:
-        if os.path.isfile(settings_file):
-            with open(settings_file, "r", encoding="utf8") as file:
-                settings = json.load(file)
-    except Exception:
-        errors.report("Could not load settings", exc_info=True)
-
-    disabled_extensions = set(settings.get('disabled_extensions', []))
-    disable_all_extensions = settings.get('disable_all_extensions', 'none')
-
-    if disable_all_extensions != 'none' or args.disable_extra_extensions or args.disable_all_extensions or not os.path.isdir(extensions_dir):
-        return []
-
-    return [x for x in os.listdir(extensions_dir) if x not in disabled_extensions]
-
-
-def run_extensions_installers(settings_file):
-    if not os.path.isdir(extensions_dir):
-        return
-
-    with startup_timer.subcategory("run extensions installers"):
-        for dirname_extension in list_extensions(settings_file):
-            logging.debug(f"Installing {dirname_extension}")
-
-            path = os.path.join(extensions_dir, dirname_extension)
-
-            if os.path.isdir(path):
-                run_extension_installer(path)
-                startup_timer.record(dirname_extension)
-
-
-re_requirement = re.compile(r"\s*([-_a-zA-Z0-9]+)\s*(?:==\s*([-+_.a-zA-Z0-9]+))?\s*")
-
-
-def requirements_met(requirements_file):
-    """
-    Does a simple parse of a requirements.txt file to determine if all rerqirements in it
-    are already installed. Returns True if so, False if not installed or parsing fails.
-    """
-
-    import importlib.metadata
-    import packaging.version
-
-    with open(requirements_file, "r", encoding="utf8") as file:
-        for line in file:
-            if line.strip() == "":
-                continue
-
-            m = re.match(re_requirement, line)
-            if m is None:
-                return False
-
-            package = m.group(1).strip()
-            version_required = (m.group(2) or "").strip()
-
-            if version_required == "":
-                continue
-
-            try:
-                version_installed = importlib.metadata.version(package)
-            except Exception:
-                return False
-
-            if packaging.version.parse(version_required) != packaging.version.parse(version_installed):
-                return False
-
-    return True
-
-
-def prepare_environment():
-<<<<<<< HEAD
-    torch_index_url = os.environ.get('TORCH_INDEX_URL', "https://download.pytorch.org/whl/cu121")
-    torch_command = os.environ.get('TORCH_COMMAND', f"pip install torch==2.1.0 torchvision==0.16.0 --extra-index-url {torch_index_url}")
-=======
-    torch_index_url = os.environ.get('TORCH_INDEX_URL', "https://download.pytorch.org/whl/cu118")
-    torch_command = os.environ.get('TORCH_COMMAND', f"pip install torch==2.0.1 torchvision==0.15.2 --extra-index-url {torch_index_url}")
-    if args.use_ipex:
-        if platform.system() == "Windows":
-            # The "Nuullll/intel-extension-for-pytorch" wheels were built from IPEX source for Intel Arc GPU: https://github.com/intel/intel-extension-for-pytorch/tree/xpu-main
-            # This is NOT an Intel official release so please use it at your own risk!!
-            # See https://github.com/Nuullll/intel-extension-for-pytorch/releases/tag/v2.0.110%2Bxpu-master%2Bdll-bundle for details.
-            #
-            # Strengths (over official IPEX 2.0.110 windows release):
-            #   - AOT build (for Arc GPU only) to eliminate JIT compilation overhead: https://github.com/intel/intel-extension-for-pytorch/issues/399
-            #   - Bundles minimal oneAPI 2023.2 dependencies into the python wheels, so users don't need to install oneAPI for the whole system.
-            #   - Provides a compatible torchvision wheel: https://github.com/intel/intel-extension-for-pytorch/issues/465
-            # Limitation:
-            #   - Only works for python 3.10
-            url_prefix = "https://github.com/Nuullll/intel-extension-for-pytorch/releases/download/v2.0.110%2Bxpu-master%2Bdll-bundle"
-            torch_command = os.environ.get('TORCH_COMMAND', f"pip install {url_prefix}/torch-2.0.0a0+gite9ebda2-cp310-cp310-win_amd64.whl {url_prefix}/torchvision-0.15.2a0+fa99a53-cp310-cp310-win_amd64.whl {url_prefix}/intel_extension_for_pytorch-2.0.110+gitc6ea20b-cp310-cp310-win_amd64.whl")
-        else:
-            # Using official IPEX release for linux since it's already an AOT build.
-            # However, users still have to install oneAPI toolkit and activate oneAPI environment manually.
-            # See https://intel.github.io/intel-extension-for-pytorch/index.html#installation for details.
-            torch_index_url = os.environ.get('TORCH_INDEX_URL', "https://pytorch-extension.intel.com/release-whl/stable/xpu/us/")
-            torch_command = os.environ.get('TORCH_COMMAND', f"pip install torch==2.0.0a0 intel-extension-for-pytorch==2.0.110+gitba7f6c1 --extra-index-url {torch_index_url}")
->>>>>>> ac02216e
-    requirements_file = os.environ.get('REQS_FILE', "requirements_versions.txt")
-
-    xformers_package = os.environ.get('XFORMERS_PACKAGE', 'xformers==0.0.22.post7')
-    clip_package = os.environ.get('CLIP_PACKAGE', "https://github.com/openai/CLIP/archive/d50d76daa670286dd6cacf3bcd80b5e4823fc8e1.zip")
-    openclip_package = os.environ.get('OPENCLIP_PACKAGE', "https://github.com/mlfoundations/open_clip/archive/bb6e834e9c70d9c27d0dc3ecedeebeaeb1ffad6b.zip")
-
-    stable_diffusion_repo = os.environ.get('STABLE_DIFFUSION_REPO', "https://github.com/Stability-AI/stablediffusion.git")
-    stable_diffusion_xl_repo = os.environ.get('STABLE_DIFFUSION_XL_REPO', "https://github.com/Stability-AI/generative-models.git")
-    k_diffusion_repo = os.environ.get('K_DIFFUSION_REPO', 'https://github.com/crowsonkb/k-diffusion.git')
-    codeformer_repo = os.environ.get('CODEFORMER_REPO', 'https://github.com/sczhou/CodeFormer.git')
-    blip_repo = os.environ.get('BLIP_REPO', 'https://github.com/salesforce/BLIP.git')
-
-    stable_diffusion_commit_hash = os.environ.get('STABLE_DIFFUSION_COMMIT_HASH', "cf1d67a6fd5ea1aa600c4df58e5b47da45f6bdbf")
-    stable_diffusion_xl_commit_hash = os.environ.get('STABLE_DIFFUSION_XL_COMMIT_HASH', "45c443b316737a4ab6e40413d7794a7f5657c19f")
-    k_diffusion_commit_hash = os.environ.get('K_DIFFUSION_COMMIT_HASH', "ab527a9a6d347f364e3d185ba6d714e22d80cb3c")
-    codeformer_commit_hash = os.environ.get('CODEFORMER_COMMIT_HASH', "c5b4593074ba6214284d6acd5f1719b6c5d739af")
-    blip_commit_hash = os.environ.get('BLIP_COMMIT_HASH', "48211a1594f1321b00f14c9f7a5b4813144b2fb9")
-
-    try:
-        # the existence of this file is a signal to webui.sh/bat that webui needs to be restarted when it stops execution
-        os.remove(os.path.join(script_path, "tmp", "restart"))
-        os.environ.setdefault('SD_WEBUI_RESTARTING', '1')
-    except OSError:
-        pass
-
-    if not args.skip_python_version_check:
-        check_python_version()
-
-    startup_timer.record("checks")
-
-    commit = commit_hash()
-    tag = git_tag()
-    startup_timer.record("git version info")
-
-    print(f"Python {sys.version}")
-    print(f"Version: {tag}")
-    print(f"Commit hash: {commit}")
-
-    if args.reinstall_torch or not is_installed("torch") or not is_installed("torchvision"):
-        run(f'"{python}" -m {torch_command}', "Installing torch and torchvision", "Couldn't install torch", live=True)
-        startup_timer.record("install torch")
-
-    if args.use_ipex:
-        args.skip_torch_cuda_test = True
-    if not args.skip_torch_cuda_test and not check_run_python("import torch; assert torch.cuda.is_available()"):
-        raise RuntimeError(
-            'Torch is not able to use GPU; '
-            'add --skip-torch-cuda-test to COMMANDLINE_ARGS variable to disable this check'
-        )
-    startup_timer.record("torch GPU test")
-
-    if not is_installed("clip"):
-        run_pip(f"install {clip_package}", "clip")
-        startup_timer.record("install clip")
-
-    if not is_installed("open_clip"):
-        run_pip(f"install {openclip_package}", "open_clip")
-        startup_timer.record("install open_clip")
-
-    if (not is_installed("xformers") or args.reinstall_xformers) and args.xformers:
-        run_pip(f"install -U -I --no-deps {xformers_package}", "xformers")
-        startup_timer.record("install xformers")
-
-    if not is_installed("ngrok") and args.ngrok:
-        run_pip("install ngrok", "ngrok")
-        startup_timer.record("install ngrok")
-
-    os.makedirs(os.path.join(script_path, dir_repos), exist_ok=True)
-
-    git_clone(stable_diffusion_repo, repo_dir('stable-diffusion-stability-ai'), "Stable Diffusion", stable_diffusion_commit_hash)
-    git_clone(stable_diffusion_xl_repo, repo_dir('generative-models'), "Stable Diffusion XL", stable_diffusion_xl_commit_hash)
-    git_clone(k_diffusion_repo, repo_dir('k-diffusion'), "K-diffusion", k_diffusion_commit_hash)
-    git_clone(codeformer_repo, repo_dir('CodeFormer'), "CodeFormer", codeformer_commit_hash)
-    git_clone(blip_repo, repo_dir('BLIP'), "BLIP", blip_commit_hash)
-
-    startup_timer.record("clone repositores")
-
-    if not is_installed("lpips"):
-        run_pip(f"install -r \"{os.path.join(repo_dir('CodeFormer'), 'requirements.txt')}\"", "requirements for CodeFormer")
-        startup_timer.record("install CodeFormer requirements")
-
-    if not os.path.isfile(requirements_file):
-        requirements_file = os.path.join(script_path, requirements_file)
-
-    if not requirements_met(requirements_file):
-        run_pip(f"install -r \"{requirements_file}\"", "requirements")
-        startup_timer.record("install requirements")
-
-    if not args.skip_install:
-        run_extensions_installers(settings_file=args.ui_settings_file)
-
-    if args.update_check:
-        version_check(commit)
-        startup_timer.record("check version")
-
-    if args.update_all_extensions:
-        git_pull_recursive(extensions_dir)
-        startup_timer.record("update extensions")
-
-    if "--exit" in sys.argv:
-        print("Exiting because of --exit argument")
-        exit(0)
-
-
-
-def configure_for_tests():
-    if "--api" not in sys.argv:
-        sys.argv.append("--api")
-    if "--ckpt" not in sys.argv:
-        sys.argv.append("--ckpt")
-        sys.argv.append(os.path.join(script_path, "test/test_files/empty.pt"))
-    if "--skip-torch-cuda-test" not in sys.argv:
-        sys.argv.append("--skip-torch-cuda-test")
-    if "--disable-nan-check" not in sys.argv:
-        sys.argv.append("--disable-nan-check")
-
-    os.environ['COMMANDLINE_ARGS'] = ""
-
-
-def start():
-    print(f"Launching {'API server' if '--nowebui' in sys.argv else 'Web UI'} with arguments: {' '.join(sys.argv[1:])}")
-    import webui
-    if '--nowebui' in sys.argv:
-        webui.api_only()
-    else:
-        webui.webui()
-
-
-def dump_sysinfo():
-    from modules import sysinfo
-    import datetime
-
-    text = sysinfo.get()
-    filename = f"sysinfo-{datetime.datetime.utcnow().strftime('%Y-%m-%d-%H-%M')}.json"
-
-    with open(filename, "w", encoding="utf8") as file:
-        file.write(text)
-
-    return filename
+# this scripts installs necessary requirements and launches main program in webui.py
+import logging
+import re
+import subprocess
+import os
+import shutil
+import sys
+import importlib.util
+import platform
+import json
+from functools import lru_cache
+
+from modules import cmd_args, errors
+from modules.paths_internal import script_path, extensions_dir
+from modules.timer import startup_timer
+from modules import logging_config
+
+args, _ = cmd_args.parser.parse_known_args()
+logging_config.setup_logging(args.loglevel)
+
+python = sys.executable
+git = os.environ.get('GIT', "git")
+index_url = os.environ.get('INDEX_URL', "")
+dir_repos = "repositories"
+
+# Whether to default to printing command output
+default_command_live = (os.environ.get('WEBUI_LAUNCH_LIVE_OUTPUT') == "1")
+
+if 'GRADIO_ANALYTICS_ENABLED' not in os.environ:
+    os.environ['GRADIO_ANALYTICS_ENABLED'] = 'False'
+
+
+def check_python_version():
+    is_windows = platform.system() == "Windows"
+    major = sys.version_info.major
+    minor = sys.version_info.minor
+    micro = sys.version_info.micro
+
+    if is_windows:
+        supported_minors = [10]
+    else:
+        supported_minors = [7, 8, 9, 10, 11]
+
+    if not (major == 3 and minor in supported_minors):
+        import modules.errors
+
+        modules.errors.print_error_explanation(f"""
+INCOMPATIBLE PYTHON VERSION
+
+This program is tested with 3.10.6 Python, but you have {major}.{minor}.{micro}.
+If you encounter an error with "RuntimeError: Couldn't install torch." message,
+or any other error regarding unsuccessful package (library) installation,
+please downgrade (or upgrade) to the latest version of 3.10 Python
+and delete current Python and "venv" folder in WebUI's directory.
+
+You can download 3.10 Python from here: https://www.python.org/downloads/release/python-3106/
+
+{"Alternatively, use a binary release of WebUI: https://github.com/AUTOMATIC1111/stable-diffusion-webui/releases" if is_windows else ""}
+
+Use --skip-python-version-check to suppress this warning.
+""")
+
+
+@lru_cache()
+def commit_hash():
+    try:
+        return subprocess.check_output([git, "-C", script_path, "rev-parse", "HEAD"], shell=False, encoding='utf8').strip()
+    except Exception:
+        return "<none>"
+
+
+@lru_cache()
+def git_tag():
+    try:
+        return subprocess.check_output([git, "-C", script_path, "describe", "--tags"], shell=False, encoding='utf8').strip()
+    except Exception:
+        try:
+
+            changelog_md = os.path.join(os.path.dirname(os.path.dirname(__file__)), "CHANGELOG.md")
+            with open(changelog_md, "r", encoding="utf-8") as file:
+                line = next((line.strip() for line in file if line.strip()), "<none>")
+                line = line.replace("## ", "")
+                return line
+        except Exception:
+            return "<none>"
+
+
+def run(command, desc=None, errdesc=None, custom_env=None, live: bool = default_command_live) -> str:
+    if desc is not None:
+        print(desc)
+
+    run_kwargs = {
+        "args": command,
+        "shell": True,
+        "env": os.environ if custom_env is None else custom_env,
+        "encoding": 'utf8',
+        "errors": 'ignore',
+    }
+
+    if not live:
+        run_kwargs["stdout"] = run_kwargs["stderr"] = subprocess.PIPE
+
+    result = subprocess.run(**run_kwargs)
+
+    if result.returncode != 0:
+        error_bits = [
+            f"{errdesc or 'Error running command'}.",
+            f"Command: {command}",
+            f"Error code: {result.returncode}",
+        ]
+        if result.stdout:
+            error_bits.append(f"stdout: {result.stdout}")
+        if result.stderr:
+            error_bits.append(f"stderr: {result.stderr}")
+        raise RuntimeError("\n".join(error_bits))
+
+    return (result.stdout or "")
+
+
+def is_installed(package):
+    try:
+        spec = importlib.util.find_spec(package)
+    except ModuleNotFoundError:
+        return False
+
+    return spec is not None
+
+
+def repo_dir(name):
+    return os.path.join(script_path, dir_repos, name)
+
+
+def run_pip(command, desc=None, live=default_command_live):
+    if args.skip_install:
+        return
+
+    index_url_line = f' --index-url {index_url}' if index_url != '' else ''
+    return run(f'"{python}" -m pip {command} --prefer-binary{index_url_line}', desc=f"Installing {desc}", errdesc=f"Couldn't install {desc}", live=live)
+
+
+def check_run_python(code: str) -> bool:
+    result = subprocess.run([python, "-c", code], capture_output=True, shell=False)
+    return result.returncode == 0
+
+
+def git_fix_workspace(dir, name):
+    run(f'"{git}" -C "{dir}" fetch --refetch --no-auto-gc', f"Fetching all contents for {name}", f"Couldn't fetch {name}", live=True)
+    run(f'"{git}" -C "{dir}" gc --aggressive --prune=now', f"Pruning {name}", f"Couldn't prune {name}", live=True)
+    return
+
+
+def run_git(dir, name, command, desc=None, errdesc=None, custom_env=None, live: bool = default_command_live, autofix=True):
+    try:
+        return run(f'"{git}" -C "{dir}" {command}', desc=desc, errdesc=errdesc, custom_env=custom_env, live=live)
+    except RuntimeError:
+        if not autofix:
+            raise
+
+    print(f"{errdesc}, attempting autofix...")
+    git_fix_workspace(dir, name)
+
+    return run(f'"{git}" -C "{dir}" {command}', desc=desc, errdesc=errdesc, custom_env=custom_env, live=live)
+
+
+def git_clone(url, dir, name, commithash=None):
+    # TODO clone into temporary dir and move if successful
+
+    if os.path.exists(dir):
+        if commithash is None:
+            return
+
+        current_hash = run_git(dir, name, 'rev-parse HEAD', None, f"Couldn't determine {name}'s hash: {commithash}", live=False).strip()
+        if current_hash == commithash:
+            return
+
+        if run_git(dir, name, 'config --get remote.origin.url', None, f"Couldn't determine {name}'s origin URL", live=False).strip() != url:
+            run_git(dir, name, f'remote set-url origin "{url}"', None, f"Failed to set {name}'s origin URL", live=False)
+
+        run_git(dir, name, 'fetch', f"Fetching updates for {name}...", f"Couldn't fetch {name}", autofix=False)
+
+        run_git(dir, name, f'checkout {commithash}', f"Checking out commit for {name} with hash: {commithash}...", f"Couldn't checkout commit {commithash} for {name}", live=True)
+
+        return
+
+    try:
+        run(f'"{git}" clone "{url}" "{dir}"', f"Cloning {name} into {dir}...", f"Couldn't clone {name}", live=True)
+    except RuntimeError:
+        shutil.rmtree(dir, ignore_errors=True)
+        raise
+
+    if commithash is not None:
+        run(f'"{git}" -C "{dir}" checkout {commithash}', None, "Couldn't checkout {name}'s hash: {commithash}")
+
+
+def git_pull_recursive(dir):
+    for subdir, _, _ in os.walk(dir):
+        if os.path.exists(os.path.join(subdir, '.git')):
+            try:
+                output = subprocess.check_output([git, '-C', subdir, 'pull', '--autostash'])
+                print(f"Pulled changes for repository in '{subdir}':\n{output.decode('utf-8').strip()}\n")
+            except subprocess.CalledProcessError as e:
+                print(f"Couldn't perform 'git pull' on repository in '{subdir}':\n{e.output.decode('utf-8').strip()}\n")
+
+
+def version_check(commit):
+    try:
+        import requests
+        commits = requests.get('https://api.github.com/repos/AUTOMATIC1111/stable-diffusion-webui/branches/master').json()
+        if commit != "<none>" and commits['commit']['sha'] != commit:
+            print("--------------------------------------------------------")
+            print("| You are not up to date with the most recent release. |")
+            print("| Consider running `git pull` to update.               |")
+            print("--------------------------------------------------------")
+        elif commits['commit']['sha'] == commit:
+            print("You are up to date with the most recent release.")
+        else:
+            print("Not a git clone, can't perform version check.")
+    except Exception as e:
+        print("version check failed", e)
+
+
+def run_extension_installer(extension_dir):
+    path_installer = os.path.join(extension_dir, "install.py")
+    if not os.path.isfile(path_installer):
+        return
+
+    try:
+        env = os.environ.copy()
+        env['PYTHONPATH'] = f"{os.path.abspath('.')}{os.pathsep}{env.get('PYTHONPATH', '')}"
+
+        stdout = run(f'"{python}" "{path_installer}"', errdesc=f"Error running install.py for extension {extension_dir}", custom_env=env).strip()
+        if stdout:
+            print(stdout)
+    except Exception as e:
+        errors.report(str(e))
+
+
+def list_extensions(settings_file):
+    settings = {}
+
+    try:
+        if os.path.isfile(settings_file):
+            with open(settings_file, "r", encoding="utf8") as file:
+                settings = json.load(file)
+    except Exception:
+        errors.report("Could not load settings", exc_info=True)
+
+    disabled_extensions = set(settings.get('disabled_extensions', []))
+    disable_all_extensions = settings.get('disable_all_extensions', 'none')
+
+    if disable_all_extensions != 'none' or args.disable_extra_extensions or args.disable_all_extensions or not os.path.isdir(extensions_dir):
+        return []
+
+    return [x for x in os.listdir(extensions_dir) if x not in disabled_extensions]
+
+
+def run_extensions_installers(settings_file):
+    if not os.path.isdir(extensions_dir):
+        return
+
+    with startup_timer.subcategory("run extensions installers"):
+        for dirname_extension in list_extensions(settings_file):
+            logging.debug(f"Installing {dirname_extension}")
+
+            path = os.path.join(extensions_dir, dirname_extension)
+
+            if os.path.isdir(path):
+                run_extension_installer(path)
+                startup_timer.record(dirname_extension)
+
+
+re_requirement = re.compile(r"\s*([-_a-zA-Z0-9]+)\s*(?:==\s*([-+_.a-zA-Z0-9]+))?\s*")
+
+
+def requirements_met(requirements_file):
+    """
+    Does a simple parse of a requirements.txt file to determine if all rerqirements in it
+    are already installed. Returns True if so, False if not installed or parsing fails.
+    """
+
+    import importlib.metadata
+    import packaging.version
+
+    with open(requirements_file, "r", encoding="utf8") as file:
+        for line in file:
+            if line.strip() == "":
+                continue
+
+            m = re.match(re_requirement, line)
+            if m is None:
+                return False
+
+            package = m.group(1).strip()
+            version_required = (m.group(2) or "").strip()
+
+            if version_required == "":
+                continue
+
+            try:
+                version_installed = importlib.metadata.version(package)
+            except Exception:
+                return False
+
+            if packaging.version.parse(version_required) != packaging.version.parse(version_installed):
+                return False
+
+    return True
+
+
+def prepare_environment():
+    torch_index_url = os.environ.get('TORCH_INDEX_URL', "https://download.pytorch.org/whl/cu121")
+    torch_command = os.environ.get('TORCH_COMMAND', f"pip install torch==2.1.0 torchvision==0.16.0 --extra-index-url {torch_index_url}")
+    if args.use_ipex:
+        if platform.system() == "Windows":
+            # The "Nuullll/intel-extension-for-pytorch" wheels were built from IPEX source for Intel Arc GPU: https://github.com/intel/intel-extension-for-pytorch/tree/xpu-main
+            # This is NOT an Intel official release so please use it at your own risk!!
+            # See https://github.com/Nuullll/intel-extension-for-pytorch/releases/tag/v2.0.110%2Bxpu-master%2Bdll-bundle for details.
+            #
+            # Strengths (over official IPEX 2.0.110 windows release):
+            #   - AOT build (for Arc GPU only) to eliminate JIT compilation overhead: https://github.com/intel/intel-extension-for-pytorch/issues/399
+            #   - Bundles minimal oneAPI 2023.2 dependencies into the python wheels, so users don't need to install oneAPI for the whole system.
+            #   - Provides a compatible torchvision wheel: https://github.com/intel/intel-extension-for-pytorch/issues/465
+            # Limitation:
+            #   - Only works for python 3.10
+            url_prefix = "https://github.com/Nuullll/intel-extension-for-pytorch/releases/download/v2.0.110%2Bxpu-master%2Bdll-bundle"
+            torch_command = os.environ.get('TORCH_COMMAND', f"pip install {url_prefix}/torch-2.0.0a0+gite9ebda2-cp310-cp310-win_amd64.whl {url_prefix}/torchvision-0.15.2a0+fa99a53-cp310-cp310-win_amd64.whl {url_prefix}/intel_extension_for_pytorch-2.0.110+gitc6ea20b-cp310-cp310-win_amd64.whl")
+        else:
+            # Using official IPEX release for linux since it's already an AOT build.
+            # However, users still have to install oneAPI toolkit and activate oneAPI environment manually.
+            # See https://intel.github.io/intel-extension-for-pytorch/index.html#installation for details.
+            torch_index_url = os.environ.get('TORCH_INDEX_URL', "https://pytorch-extension.intel.com/release-whl/stable/xpu/us/")
+            torch_command = os.environ.get('TORCH_COMMAND', f"pip install torch==2.0.0a0 intel-extension-for-pytorch==2.0.110+gitba7f6c1 --extra-index-url {torch_index_url}")
+    requirements_file = os.environ.get('REQS_FILE', "requirements_versions.txt")
+
+    xformers_package = os.environ.get('XFORMERS_PACKAGE', 'xformers==0.0.22.post7')
+    clip_package = os.environ.get('CLIP_PACKAGE', "https://github.com/openai/CLIP/archive/d50d76daa670286dd6cacf3bcd80b5e4823fc8e1.zip")
+    openclip_package = os.environ.get('OPENCLIP_PACKAGE', "https://github.com/mlfoundations/open_clip/archive/bb6e834e9c70d9c27d0dc3ecedeebeaeb1ffad6b.zip")
+
+    stable_diffusion_repo = os.environ.get('STABLE_DIFFUSION_REPO', "https://github.com/Stability-AI/stablediffusion.git")
+    stable_diffusion_xl_repo = os.environ.get('STABLE_DIFFUSION_XL_REPO', "https://github.com/Stability-AI/generative-models.git")
+    k_diffusion_repo = os.environ.get('K_DIFFUSION_REPO', 'https://github.com/crowsonkb/k-diffusion.git')
+    codeformer_repo = os.environ.get('CODEFORMER_REPO', 'https://github.com/sczhou/CodeFormer.git')
+    blip_repo = os.environ.get('BLIP_REPO', 'https://github.com/salesforce/BLIP.git')
+
+    stable_diffusion_commit_hash = os.environ.get('STABLE_DIFFUSION_COMMIT_HASH', "cf1d67a6fd5ea1aa600c4df58e5b47da45f6bdbf")
+    stable_diffusion_xl_commit_hash = os.environ.get('STABLE_DIFFUSION_XL_COMMIT_HASH', "45c443b316737a4ab6e40413d7794a7f5657c19f")
+    k_diffusion_commit_hash = os.environ.get('K_DIFFUSION_COMMIT_HASH', "ab527a9a6d347f364e3d185ba6d714e22d80cb3c")
+    codeformer_commit_hash = os.environ.get('CODEFORMER_COMMIT_HASH', "c5b4593074ba6214284d6acd5f1719b6c5d739af")
+    blip_commit_hash = os.environ.get('BLIP_COMMIT_HASH', "48211a1594f1321b00f14c9f7a5b4813144b2fb9")
+
+    try:
+        # the existence of this file is a signal to webui.sh/bat that webui needs to be restarted when it stops execution
+        os.remove(os.path.join(script_path, "tmp", "restart"))
+        os.environ.setdefault('SD_WEBUI_RESTARTING', '1')
+    except OSError:
+        pass
+
+    if not args.skip_python_version_check:
+        check_python_version()
+
+    startup_timer.record("checks")
+
+    commit = commit_hash()
+    tag = git_tag()
+    startup_timer.record("git version info")
+
+    print(f"Python {sys.version}")
+    print(f"Version: {tag}")
+    print(f"Commit hash: {commit}")
+
+    if args.reinstall_torch or not is_installed("torch") or not is_installed("torchvision"):
+        run(f'"{python}" -m {torch_command}', "Installing torch and torchvision", "Couldn't install torch", live=True)
+        startup_timer.record("install torch")
+
+    if args.use_ipex:
+        args.skip_torch_cuda_test = True
+    if not args.skip_torch_cuda_test and not check_run_python("import torch; assert torch.cuda.is_available()"):
+        raise RuntimeError(
+            'Torch is not able to use GPU; '
+            'add --skip-torch-cuda-test to COMMANDLINE_ARGS variable to disable this check'
+        )
+    startup_timer.record("torch GPU test")
+
+    if not is_installed("clip"):
+        run_pip(f"install {clip_package}", "clip")
+        startup_timer.record("install clip")
+
+    if not is_installed("open_clip"):
+        run_pip(f"install {openclip_package}", "open_clip")
+        startup_timer.record("install open_clip")
+
+    if (not is_installed("xformers") or args.reinstall_xformers) and args.xformers:
+        run_pip(f"install -U -I --no-deps {xformers_package}", "xformers")
+        startup_timer.record("install xformers")
+
+    if not is_installed("ngrok") and args.ngrok:
+        run_pip("install ngrok", "ngrok")
+        startup_timer.record("install ngrok")
+
+    os.makedirs(os.path.join(script_path, dir_repos), exist_ok=True)
+
+    git_clone(stable_diffusion_repo, repo_dir('stable-diffusion-stability-ai'), "Stable Diffusion", stable_diffusion_commit_hash)
+    git_clone(stable_diffusion_xl_repo, repo_dir('generative-models'), "Stable Diffusion XL", stable_diffusion_xl_commit_hash)
+    git_clone(k_diffusion_repo, repo_dir('k-diffusion'), "K-diffusion", k_diffusion_commit_hash)
+    git_clone(codeformer_repo, repo_dir('CodeFormer'), "CodeFormer", codeformer_commit_hash)
+    git_clone(blip_repo, repo_dir('BLIP'), "BLIP", blip_commit_hash)
+
+    startup_timer.record("clone repositores")
+
+    if not is_installed("lpips"):
+        run_pip(f"install -r \"{os.path.join(repo_dir('CodeFormer'), 'requirements.txt')}\"", "requirements for CodeFormer")
+        startup_timer.record("install CodeFormer requirements")
+
+    if not os.path.isfile(requirements_file):
+        requirements_file = os.path.join(script_path, requirements_file)
+
+    if not requirements_met(requirements_file):
+        run_pip(f"install -r \"{requirements_file}\"", "requirements")
+        startup_timer.record("install requirements")
+
+    if not args.skip_install:
+        run_extensions_installers(settings_file=args.ui_settings_file)
+
+    if args.update_check:
+        version_check(commit)
+        startup_timer.record("check version")
+
+    if args.update_all_extensions:
+        git_pull_recursive(extensions_dir)
+        startup_timer.record("update extensions")
+
+    if "--exit" in sys.argv:
+        print("Exiting because of --exit argument")
+        exit(0)
+
+
+
+def configure_for_tests():
+    if "--api" not in sys.argv:
+        sys.argv.append("--api")
+    if "--ckpt" not in sys.argv:
+        sys.argv.append("--ckpt")
+        sys.argv.append(os.path.join(script_path, "test/test_files/empty.pt"))
+    if "--skip-torch-cuda-test" not in sys.argv:
+        sys.argv.append("--skip-torch-cuda-test")
+    if "--disable-nan-check" not in sys.argv:
+        sys.argv.append("--disable-nan-check")
+
+    os.environ['COMMANDLINE_ARGS'] = ""
+
+
+def start():
+    print(f"Launching {'API server' if '--nowebui' in sys.argv else 'Web UI'} with arguments: {' '.join(sys.argv[1:])}")
+    import webui
+    if '--nowebui' in sys.argv:
+        webui.api_only()
+    else:
+        webui.webui()
+
+
+def dump_sysinfo():
+    from modules import sysinfo
+    import datetime
+
+    text = sysinfo.get()
+    filename = f"sysinfo-{datetime.datetime.utcnow().strftime('%Y-%m-%d-%H-%M')}.json"
+
+    with open(filename, "w", encoding="utf8") as file:
+        file.write(text)
+
+    return filename